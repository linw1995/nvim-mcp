--- conflicted
+++ resolved
@@ -1,10 +1,6 @@
-<<<<<<< HEAD
-pub(crate) mod core;
+pub mod core;
 mod hybrid_router;
 pub(crate) mod lua_tools;
-=======
-pub mod core;
->>>>>>> 4a617ca4
 mod resources;
 pub(crate) mod tools;
 
